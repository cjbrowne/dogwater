--- conflicted
+++ resolved
@@ -92,7 +92,6 @@
         done();
     });
 
-<<<<<<< HEAD
     // Teardown unless the test dictates otherwise
     afterEach(function (done) {
 
@@ -103,9 +102,6 @@
         }
     });
 
-    test('takes its models option as a path.', function (done) {
-
-=======
     test('takes its models option as a relative path.', function (done) {
 
         var options = {
@@ -114,46 +110,21 @@
             models: Path.normalize('./test/' + modelsFile)
         };
 
-        var plugin8 = {
-           register: require('..'),
-           options: options
-        };
-
-        var plugin7 = {
-           plugin: require('..'),
-           options: options
-        };
-
-        var theTest = function (server, error, callback) {
-
-            expect(error).to.not.exist();
-            callback();
-        };
-
-        Items.serial([
-            function (cb) {
-
-                server8.register(plugin8, function (err) {
-
-                    theTest(server8, err, cb);
-                });
-            },
-            Memory.teardown,
-            function (cb) {
-
-                server7.pack.register(plugin7, function (err) {
-
-                    theTest(server7, err, cb);
-                });
-            },
-            Memory.teardown
-        ], playItem, done);
-
-    });
-    
+        var plugin = {
+           register: require('..'),
+           options: options
+        };
+
+        server.register(plugin, function (err) {
+
+            expect(err).to.not.exist();
+            done();
+        });
+
+    });
+
     test('takes its models option as an absolute path.', function (done) {
-        
->>>>>>> bdc340be
+
         var options = {
             connections: connections,
             adapters: dummyAdapters,
